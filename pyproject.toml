[build-system]
build-backend = "hatchling.build"
requires = ["hatchling", "hatch-vcs"]


[project]
name = "spatialdata-io"
dynamic= [
  "version" # allow version to be set by git tags
]
description = "SpatialData IO for common techs"
readme = "README.md"
requires-python = ">=3.9"
license = {file = "LICENSE"}
authors = [
    {name = "scverse"},
]
maintainers = [
    {name = "scverse", email = "scverse@scverse.scverse"},
]
urls.Documentation = "https://spatialdata-io.readthedocs.io/"
urls.Source = "https://github.com/scverse/spatialdata-io"
urls.Home-page = "https://github.com/scverse/spatialdata-io"
dependencies = [
<<<<<<< HEAD
    "spatialdata>=2.2.0",
=======
    "anndata",
    "numpy",
    "scanpy",
    "spatialdata>=0.2.1",
>>>>>>> c15dca90
    "scikit-image",
    "h5py",
    "joblib",
    "imagecodecs",
    "dask-image",
    "pyarrow",
    "readfcs",
    "tifffile>=2023.8.12",
]

[project.optional-dependencies]
dev = [
    # CLI for bumping the version number
    "bump2version",
    "pre-commit"
]
doc = [
    "sphinx>=4.5",
    "sphinx-book-theme>=1.0.0",
    "myst-nb",
    "sphinxcontrib-bibtex>=1.0.0",
    "sphinx-autodoc-typehints",
    "sphinx-design",
    # For notebooks
    "ipython>=8.6.0",
    "sphinx-copybutton",
]
test = [
    "pytest",
    "pytest-cov",
]
# this will be used by readthedocs and will make pip also look for pre-releases, generally installing the latest available version
pre = [
    "spatialdata>=0.1.0-pre0"
]

[tool.coverage.run]
source = ["spatialdata_io"]
omit = [
    "**/test_*.py",
]

[tool.pytest.ini_options]
testpaths = ["tests"]
xfail_strict = true
addopts = [
    "--import-mode=importlib",  # allow using test files with same name
]

[tool.isort]
include_trailing_comma = true
multi_line_output = 3
profile = "black"
skip_glob = ["docs/*"]

[tool.black]
line-length = 120
target-version = ['py39']
include = '\.pyi?$'
exclude = '''
(
  /(
      \.eggs
    | \.git
    | \.hg
    | \.mypy_cache
    | \.tox
    | \.venv
    | _build
    | buck-out
    | build
    | dist
  )/
)
'''

[tool.jupytext]
formats = "ipynb,md"

[tool.hatch.metadata]
allow-direct-references = true

[tool.hatch.build.targets.wheel]
packages = ['src/spatialdata_io']

[tool.hatch.version]
source = "vcs"

[tool.hatch.build.hooks.vcs]
version-file = "_version.py"<|MERGE_RESOLUTION|>--- conflicted
+++ resolved
@@ -22,14 +22,10 @@
 urls.Source = "https://github.com/scverse/spatialdata-io"
 urls.Home-page = "https://github.com/scverse/spatialdata-io"
 dependencies = [
-<<<<<<< HEAD
-    "spatialdata>=2.2.0",
-=======
     "anndata",
     "numpy",
     "scanpy",
-    "spatialdata>=0.2.1",
->>>>>>> c15dca90
+    "spatialdata>=0.2.2",
     "scikit-image",
     "h5py",
     "joblib",
